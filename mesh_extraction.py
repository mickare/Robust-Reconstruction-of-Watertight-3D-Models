import numpy as np
import enum
from data.chunks import ChunkGrid, ChunkFace
from mathlib import Vec3i, Vec3f
<<<<<<< HEAD
from typing import Tuple, Sequence
from render.cloud_render import CloudRender
from utils import timed
from crust_fix import crust_fix
from render.voxel_render import VoxelRender
=======
from typing import Tuple, Sequence, List, Set

NodeIndex = Tuple[Vec3i, ChunkFace]
>>>>>>> 58448a7a


class Edge(enum.IntEnum):
    NORTH = 0
    SOUTH = 1
    TOP = 2
    BOTTOM = 3
    EAST = 4
    WEST = 5

    def flip(self) -> "Edge":
        return Edge((self // 2) * 2 + ((self + 1) % 2))


class PolyMesh:
    def __init__(self):
        self.vertices = {}
        self.num_verts = 0
        self.faces = []

    def add_vertex(self, v: Vec3f) -> int:
        if tuple(v) in self.vertices:
            return self.vertices[tuple(v)]
        else:
            self.vertices[tuple(v)] = self.num_verts
            self.num_verts += 1
            return self.num_verts - 1

    def get_vertex_array(self) -> np.array:
        vertices = np.zeros((len(self.vertices), 3), dtype=float)
        for v in self.vertices.keys():
            vertices[self.vertices[v]] = np.array(v)
        return vertices


class MeshExtraction:
    def __init__(self, segment0: ChunkGrid[np.bool], segment1: ChunkGrid[np.bool], segments: np.ndarray,
                 nodes_index: dict):
        self.segment0 = segment0
        self.segment1 = segment1
        self.s_opt = segment0 & segment1
        self.segments = segments
        self.nodes_index = nodes_index
        self.mesh = PolyMesh()

    def extract_mesh(self):
        block = self.get_block(self.get_first_block())
        block_num = 0
        invalid_faces = 0
        while block is not None:
            if not self.make_face(block):
                invalid_faces += 1
            next_block_pos = self.get_next_block(block[0])
            if next_block_pos is not None:
                block = self.get_block(next_block_pos)
            else:
                break
            block_num += 1
        print('block num ', block_num)
        print('invalid faces ', invalid_faces)
        return self.mesh

    def make_face(self, block: np.ndarray):
        starting_voxel, current_edge = self.get_starting_edge(block[0])
        current_voxel, next_voxel = starting_voxel, -1
        face = []
        while starting_voxel != next_voxel:
            self.mesh.add_vertex(block[current_voxel])
            face.append(self.mesh.add_vertex(block[current_voxel]))
            cut_edges = self.get_cut_edges(current_voxel, self.get_nodes(block[current_voxel]))
            next_edge = set(cut_edges) - {current_edge}
            assert next_edge, "No adjacent cut edge found."
            next_edge = next_edge.pop()
            for i, v in enumerate(block):
                if i == current_voxel:
                    continue
                nodes = self.get_nodes(v)
                if nodes is None:
                    continue
                edges = self.get_cut_edges(i, nodes)
                if next_edge in edges:
                    next_voxel = i
                    current_voxel = next_voxel
                    current_edge = next_edge
                    break

        if len(face) >= 3:
            self.mesh.faces.append(face)
            return True
        else:
            return False

    def get_starting_edge(self, start_pos: Vec3i) -> (int, tuple):
        block = self.get_block(start_pos)
        for i, pos in enumerate(block):
            if self.s_opt.get_value(pos):
                cut_edges = self.get_cut_edges(i, self.get_nodes(pos))
                if len(cut_edges) < 2:
                    continue
                assert len(cut_edges) == 2, "Cut edges must be 2, but is " + str(len(cut_edges))
                return i, cut_edges[0]
        raise RuntimeError("No starting cut edge found.")

    def get_nodes(self, pos: Vec3i) -> np.ndarray:
        indices = []
        for i in range(6):
            index = self.get_node(tuple(pos), ChunkFace(i))
            if index in self.nodes_index:
                indices.append(index)
        if len(indices) == 6:
            return np.array([self.nodes_index[i] for i in indices])

    def get_cut_edges(self, block_id, nodes: np.ndarray) -> tuple:
        cut_edges = []
        edges = self.block_idx_to_edges(block_id)
        for e in edges:
            n = self.block_edge_to_nodes(block_id, e, nodes)
            if self.segments[n[0]] != self.segments[n[1]]:
                cut_edges.append(e)
        assert len(cut_edges) <= 2, "Each voxel should have at most 2 cut edges."
        return tuple(cut_edges)

    def get_first_block(self) -> Vec3i:
        for c, chunk in self.s_opt.chunks.items():
            if not chunk.any():
                continue
            for pos_x, x in enumerate(chunk.to_array()):
                for pos_y, y in enumerate(x):
                    for pos_z, z in enumerate(y):
                        pos = np.array((pos_x, pos_y, pos_z)) + np.array(c) * self.s_opt.chunk_size
                        if self.has_face(pos):
                            return pos
        raise RuntimeError("No starting block can be found.")

    def get_next_block(self, start_pos: Vec3i) -> Vec3i:
        inner_pos = np.mod(start_pos, self.s_opt.chunk_size)
        chunk = self.s_opt.chunk_at_pos(start_pos)
        if tuple(inner_pos) is not (self.s_opt.chunk_size - 1,) * 3:
            if inner_pos[2] < self.s_opt.chunk_size - 1:
                for pos_z, z in enumerate(chunk.to_array()[inner_pos[0], inner_pos[1], inner_pos[2] + 1:]):
                    pos = (inner_pos[0], inner_pos[1], pos_z + inner_pos[2] + 1) + np.array(
                        chunk.index) * self.s_opt.chunk_size
                    if self.has_face(pos):
                        return pos
            if inner_pos[1] < self.s_opt.chunk_size - 1:
                for pos_y, y in enumerate(chunk.to_array()[inner_pos[0], inner_pos[1] + 1:]):
                    for pos_z, z in enumerate(y):
                        pos = (inner_pos[0], pos_y + inner_pos[1] + 1, pos_z) + np.array(
                            chunk.index) * self.s_opt.chunk_size
                        if self.has_face(pos):
                            return pos
            if inner_pos[0] < self.s_opt.chunk_size - 1:
                for pos_x, x in enumerate(chunk.to_array()[inner_pos[0] + 1:]):
                    for pos_y, y in enumerate(x):
                        for pos_z, z in enumerate(y):
                            pos = (pos_x + inner_pos[0] + 1, pos_y, pos_z) + np.array(
                                chunk.index) * self.s_opt.chunk_size
                            if self.has_face(pos):
                                return pos
        start_iter = False
        for c, c_ in self.s_opt.chunks.items():
            if c == tuple(chunk.index):
                start_iter = True
                continue
            elif not start_iter:
                continue
            if not c_.any():
                continue
            for pos_x, x in enumerate(chunk.to_array()):
                for pos_y, y in enumerate(x):
                    for pos_z, z in enumerate(y):
                        pos = np.array((pos_x, pos_y, pos_z)) + np.array(c) * self.s_opt.chunk_size
                        if self.has_face(pos):
                            return pos

    def has_face(self, pos: Vec3i):
        block = self.get_block(pos)
        count = 0
        for i, p in enumerate(block):
            if not self.s_opt.get_value(p):
                continue
            nodes = self.get_nodes(p)
            if nodes is not None and (len(self.get_cut_edges(i, nodes)) == 2):
                count += 1
        if count >= 3:
            return True
        else:
            return False

    def get_block(self, pos: Vec3i):
        idx = np.array(((0, 0, 0), (0, 0, 1), (0, 1, 0), (0, 1, 1), (1, 0, 0), (1, 0, 1), (1, 1, 0), (1, 1, 1)))
        return idx + pos

    def block_idx_to_edges(self, idx: int) -> Tuple[Edge, Edge, Edge]:
        """

        :param idx: Index of the voxel in the 2x2x2 block. Can be 0 to 7.
        :return: Edges adjacent to the center corner of the block.
        """
        idx_to_edges = {
            0: (Edge.SOUTH, Edge.BOTTOM, Edge.WEST),
            1: (Edge.SOUTH, Edge.BOTTOM, Edge.EAST),
            2: (Edge.SOUTH, Edge.TOP, Edge.WEST),
            3: (Edge.SOUTH, Edge.TOP, Edge.EAST),
            4: (Edge.NORTH, Edge.BOTTOM, Edge.WEST),
            5: (Edge.NORTH, Edge.BOTTOM, Edge.EAST),
            6: (Edge.NORTH, Edge.TOP, Edge.WEST),
            7: (Edge.NORTH, Edge.TOP, Edge.EAST)
        }
        assert idx in idx_to_edges, "Invalid block index."
        return idx_to_edges[idx]

    def block_edge_to_nodes(self, block_idx: int, edge: Edge, nodes: np.ndarray) -> tuple:
        edges = self.block_idx_to_edges(block_idx)
        edges = set(edges) - {edge}
        return nodes[edges.pop().flip()], nodes[edges.pop().flip()]

    def smoothe(self, vertices: np.ndarray, faces: np.ndarray, diffusion: ChunkGrid[float]):
        neighbors = self.compute_neighbors(vertices, faces)
        for i, v in enumerate(vertices):
            neighbor_valences = sum([len(neighbors[n]) for n in neighbors[i]])
            d = 1 + (1 / len(neighbors[i])) * neighbor_valences

    def compute_neighbors(self, vertices: np.ndarray, faces: np.ndarray) -> List[Set]:
        neighbors = [set() for i in vertices]
        for face in faces:
            for v in face:
                neighbors[v].update(face)
        for v, s in enumerate(neighbors):
            s.remove(v)
        return neighbors

    def make_triangles(self):
        triangles = []
        for f in self.mesh.faces:
            if len(f) == 3:
                triangles.append(f)
                continue
            for i in range(len(f) - 2):
                triangles.append([f[0], f[i + 1], f[i + 2]])
        return np.array(triangles)

    def get_node(self, pos: Vec3i, face: ChunkFace) -> NodeIndex:
        """Basically forces to have only positive-direction faces"""
        if face % 2 == 0:
            return pos, face
        else:
            return tuple(np.add(pos, face.direction(), dtype=int)), face.flip()

    def to_voxel(self, nodeIndex: NodeIndex) -> Sequence[Vec3i]:
        pos, face = nodeIndex
        return [
            pos,
            np.asarray(face.direction()) * (face.flip() % 2) + pos
        ]<|MERGE_RESOLUTION|>--- conflicted
+++ resolved
@@ -2,17 +2,9 @@
 import enum
 from data.chunks import ChunkGrid, ChunkFace
 from mathlib import Vec3i, Vec3f
-<<<<<<< HEAD
-from typing import Tuple, Sequence
-from render.cloud_render import CloudRender
-from utils import timed
-from crust_fix import crust_fix
-from render.voxel_render import VoxelRender
-=======
 from typing import Tuple, Sequence, List, Set
 
 NodeIndex = Tuple[Vec3i, ChunkFace]
->>>>>>> 58448a7a
 
 
 class Edge(enum.IntEnum):
